--- conflicted
+++ resolved
@@ -30,7 +30,6 @@
 public interface Command<T> extends Operation<T> {
 
   /**
-<<<<<<< HEAD
    * Constants for specifying Raft {@link Command} consistency levels.
    * <p>
    * This enum provides identifiers for configuring consistency levels for {@link Command queries}
@@ -67,6 +66,15 @@
   }
 
   /**
+   * Returns the memory address of the command.
+   *
+   * @return The memory address of the command.
+   */
+  default long address() {
+    return 0;
+  }
+
+  /**
    * Returns the command consistency level.
    * <p>
    * The consistency will dictate the order with which commands are submitted to the Raft cluster. Ultimately, all commands
@@ -80,14 +88,6 @@
    */
   default ConsistencyLevel consistency() {
     return ConsistencyLevel.LINEARIZABLE;
-=======
-   * Returns the memory address of the command.
-   *
-   * @return The memory address of the command.
-   */
-  default long address() {
-    return 0;
->>>>>>> 791d9230
   }
 
   /**
